language: node_js
node_js:
<<<<<<< HEAD
  - 0.10
  - 0.12
=======
  - 4
>>>>>>> 2607feba
  - 6
  - 8
  - 9<|MERGE_RESOLUTION|>--- conflicted
+++ resolved
@@ -1,11 +1,5 @@
 language: node_js
 node_js:
-<<<<<<< HEAD
-  - 0.10
-  - 0.12
-=======
-  - 4
->>>>>>> 2607feba
   - 6
   - 8
   - 9